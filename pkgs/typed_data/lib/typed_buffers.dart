--- conflicted
+++ resolved
@@ -13,426 +13,4 @@
 /// be larger than what the list is using.
 library typed_data.typed_buffers;
 
-<<<<<<< HEAD
-import 'dart:collection' show ListBase;
-import 'dart:typed_data';
-
-abstract class _TypedDataBuffer<E> extends ListBase<E> {
-  static const int _initialLength = 8;
-
-  /// The underlying data buffer.
-  ///
-  /// This is always both a List<E> and a TypedData, which we don't have a type
-  /// for here. For example, for a `Uint8Buffer`, this is a `Uint8List`.
-  List<E> _buffer;
-
-  /// Returns a view of [_buffer] as a [TypedData].
-  TypedData get _typedBuffer => _buffer as TypedData;
-
-  /// The length of the list being built.
-  int _length;
-
-  _TypedDataBuffer(List<E> buffer)
-      : _buffer = buffer,
-        _length = buffer.length;
-
-  @override
-  int get length => _length;
-
-  @override
-  E operator [](int index) {
-    if (index >= length) throw RangeError.index(index, this);
-    return _buffer[index];
-  }
-
-  @override
-  void operator []=(int index, E value) {
-    if (index >= length) throw RangeError.index(index, this);
-    _buffer[index] = value;
-  }
-
-  @override
-  set length(int newLength) {
-    if (newLength < _length) {
-      var defaultValue = _defaultValue;
-      for (var i = newLength; i < _length; i++) {
-        _buffer[i] = defaultValue;
-      }
-    } else if (newLength > _buffer.length) {
-      List<E> newBuffer;
-      if (_buffer.isEmpty) {
-        newBuffer = _createBuffer(newLength);
-      } else {
-        newBuffer = _createBiggerBuffer(newLength);
-      }
-      newBuffer.setRange(0, _length, _buffer);
-      _buffer = newBuffer;
-    }
-    _length = newLength;
-  }
-
-  void _add(E value) {
-    if (_length == _buffer.length) _grow(_length);
-    _buffer[_length++] = value;
-  }
-
-  // We override the default implementation of `add` because it grows the list
-  // by setting the length in increments of one. We want to grow by doubling
-  // capacity in most cases.
-  @override
-  void add(E value) {
-    _add(value);
-  }
-
-  /// Appends all objects of [values] to the end of this buffer.
-  ///
-  /// This adds values from [start] (inclusive) to [end] (exclusive) in
-  /// [values]. If [end] is omitted, it defaults to adding all elements of
-  /// [values] after [start].
-  ///
-  /// The [start] value must be non-negative. The [values] iterable must have at
-  /// least [start] elements, and if [end] is specified, it must be greater than
-  /// or equal to [start] and [values] must have at least [end] elements.
-  @override
-  void addAll(Iterable<E> values, [int start = 0, int? end]) {
-    RangeError.checkNotNegative(start, 'start');
-    if (end != null && start > end) {
-      throw RangeError.range(end, start, null, 'end');
-    }
-
-    _addAll(values, start, end);
-  }
-
-  /// Inserts all objects of [values] at position [index] in this list.
-  ///
-  /// This adds values from [start] (inclusive) to [end] (exclusive) in
-  /// [values]. If [end] is omitted, it defaults to adding all elements of
-  /// [values] after [start].
-  ///
-  /// The [start] value must be non-negative. The [values] iterable must have at
-  /// least [start] elements, and if [end] is specified, it must be greater than
-  /// or equal to [start] and [values] must have at least [end] elements.
-  @override
-  void insertAll(int index, Iterable<E> values, [int start = 0, int? end]) {
-    RangeError.checkValidIndex(index, this, 'index', _length + 1);
-    RangeError.checkNotNegative(start, 'start');
-    if (end != null) {
-      if (start > end) {
-        throw RangeError.range(end, start, null, 'end');
-      }
-      if (start == end) return;
-    }
-
-    // If we're adding to the end of the list anyway, use [_addAll]. This lets
-    // us avoid converting [values] into a list even if [end] is null, since we
-    // can add values iteratively to the end of the list. We can't do so in the
-    // center because copying the trailing elements every time is non-linear.
-    if (index == _length) {
-      _addAll(values, start, end);
-      return;
-    }
-
-    if (end == null && values is List) {
-      end = values.length;
-    }
-    if (end != null) {
-      _insertKnownLength(index, values, start, end);
-      return;
-    }
-
-    // Add elements at end, growing as appropriate, then put them back at
-    // position [index] using flip-by-double-reverse.
-    var writeIndex = _length;
-    var skipCount = start;
-    for (var value in values) {
-      if (skipCount > 0) {
-        skipCount--;
-        continue;
-      }
-      if (writeIndex == _buffer.length) {
-        _grow(writeIndex);
-      }
-      _buffer[writeIndex++] = value;
-    }
-
-    if (skipCount > 0) {
-      throw StateError('Too few elements');
-    }
-    if (end != null && writeIndex < end) {
-      throw RangeError.range(end, start, writeIndex, 'end');
-    }
-
-    // Swap [index.._length) and [_length..writeIndex) by double-reversing.
-    _reverse(_buffer, index, _length);
-    _reverse(_buffer, _length, writeIndex);
-    _reverse(_buffer, index, writeIndex);
-    _length = writeIndex;
-    return;
-  }
-
-  // Reverses the range [start..end) of buffer.
-  static void _reverse(List buffer, int start, int end) {
-    end--; // Point to last element, not after last element.
-    while (start < end) {
-      var first = buffer[start];
-      var last = buffer[end];
-      buffer[end] = first;
-      buffer[start] = last;
-      start++;
-      end--;
-    }
-  }
-
-  /// Does the same thing as [addAll].
-  ///
-  /// This allows [addAll] and [insertAll] to share implementation without a
-  /// subclass unexpectedly overriding both when it intended to only override
-  /// [addAll].
-  void _addAll(Iterable<E> values, [int start = 0, int? end]) {
-    if (values is List) end ??= values.length;
-
-    // If we know the length of the segment to add, do so with [addRange]. This
-    // way we know how much to grow the buffer in advance, and it may be even
-    // more efficient for typed data input.
-    if (end != null) {
-      _insertKnownLength(_length, values, start, end);
-      return;
-    }
-
-    // Otherwise, just add values one at a time.
-    var i = 0;
-    for (var value in values) {
-      if (i >= start) add(value);
-      i++;
-    }
-    if (i < start) throw StateError('Too few elements');
-  }
-
-  /// Like [insertAll], but with a guaranteed non-`null` [start] and [end].
-  void _insertKnownLength(int index, Iterable<E> values, int start, int end) {
-    if (values is List) {
-      if (start > values.length || end > values.length) {
-        throw StateError('Too few elements');
-      }
-    }
-
-    var valuesLength = end - start;
-    var newLength = _length + valuesLength;
-    _ensureCapacity(newLength);
-
-    _buffer.setRange(
-        index + valuesLength, _length + valuesLength, _buffer, index);
-    _buffer.setRange(index, index + valuesLength, values, start);
-    _length = newLength;
-  }
-
-  @override
-  void insert(int index, E element) {
-    if (index < 0 || index > _length) {
-      throw RangeError.range(index, 0, _length);
-    }
-    if (_length < _buffer.length) {
-      _buffer.setRange(index + 1, _length + 1, _buffer, index);
-      _buffer[index] = element;
-      _length++;
-      return;
-    }
-    var newBuffer = _createBiggerBuffer(null);
-    newBuffer.setRange(0, index, _buffer);
-    newBuffer.setRange(index + 1, _length + 1, _buffer, index);
-    newBuffer[index] = element;
-    _length++;
-    _buffer = newBuffer;
-  }
-
-  /// Ensures that [_buffer] is at least [requiredCapacity] long,
-  ///
-  /// Grows the buffer if necessary, preserving existing data.
-  void _ensureCapacity(int requiredCapacity) {
-    if (requiredCapacity <= _buffer.length) return;
-    var newBuffer = _createBiggerBuffer(requiredCapacity);
-    newBuffer.setRange(0, _length, _buffer);
-    _buffer = newBuffer;
-  }
-
-  /// Create a bigger buffer.
-  ///
-  /// This method determines how much bigger a bigger buffer should
-  /// be. If [requiredCapacity] is not null, it will be at least that
-  /// size. It will always have at least have double the capacity of
-  /// the current buffer.
-  List<E> _createBiggerBuffer(int? requiredCapacity) {
-    var newLength = _buffer.length * 2;
-    if (requiredCapacity != null && newLength < requiredCapacity) {
-      newLength = requiredCapacity;
-    } else if (newLength < _initialLength) {
-      newLength = _initialLength;
-    }
-    return _createBuffer(newLength);
-  }
-
-  /// Grows the buffer.
-  ///
-  /// This copies the first [length] elements into the new buffer.
-  void _grow(int length) {
-    _buffer = _createBiggerBuffer(null)..setRange(0, length, _buffer);
-  }
-
-  @override
-  void setRange(int start, int end, Iterable<E> source, [int skipCount = 0]) {
-    if (end > _length) throw RangeError.range(end, 0, _length);
-    _setRange(start, end, source, skipCount);
-  }
-
-  /// Like [setRange], but with no bounds checking.
-  void _setRange(int start, int end, Iterable<E> source, int skipCount) {
-    if (source is _TypedDataBuffer<E>) {
-      _buffer.setRange(start, end, source._buffer, skipCount);
-    } else {
-      _buffer.setRange(start, end, source, skipCount);
-    }
-  }
-
-  // TypedData.
-
-  int get elementSizeInBytes => _typedBuffer.elementSizeInBytes;
-
-  int get lengthInBytes => _length * _typedBuffer.elementSizeInBytes;
-
-  int get offsetInBytes => _typedBuffer.offsetInBytes;
-
-  /// Returns the underlying [ByteBuffer].
-  ///
-  /// The returned buffer may be replaced by operations that change the [length]
-  /// of this list.
-  ///
-  /// The buffer may be larger than [lengthInBytes] bytes, but never smaller.
-  ByteBuffer get buffer => _typedBuffer.buffer;
-
-  // Specialization for the specific type.
-
-  // Return zero for integers, 0.0 for floats, etc.
-  // Used to fill buffer when changing length.
-  E get _defaultValue;
-
-  // Create a new typed list to use as buffer.
-  List<E> _createBuffer(int size);
-}
-
-abstract class _IntBuffer extends _TypedDataBuffer<int> {
-  _IntBuffer(List<int> buffer) : super(buffer);
-
-  @override
-  int get _defaultValue => 0;
-}
-
-abstract class _FloatBuffer extends _TypedDataBuffer<double> {
-  _FloatBuffer(List<double> buffer) : super(buffer);
-
-  @override
-  double get _defaultValue => 0.0;
-}
-
-class Uint8Buffer extends _IntBuffer {
-  Uint8Buffer([int initialLength = 0]) : super(Uint8List(initialLength));
-
-  @override
-  Uint8List _createBuffer(int size) => Uint8List(size);
-}
-
-class Int8Buffer extends _IntBuffer {
-  Int8Buffer([int initialLength = 0]) : super(Int8List(initialLength));
-
-  @override
-  Int8List _createBuffer(int size) => Int8List(size);
-}
-
-class Uint8ClampedBuffer extends _IntBuffer {
-  Uint8ClampedBuffer([int initialLength = 0])
-      : super(Uint8ClampedList(initialLength));
-
-  @override
-  Uint8ClampedList _createBuffer(int size) => Uint8ClampedList(size);
-}
-
-class Uint16Buffer extends _IntBuffer {
-  Uint16Buffer([int initialLength = 0]) : super(Uint16List(initialLength));
-
-  @override
-  Uint16List _createBuffer(int size) => Uint16List(size);
-}
-
-class Int16Buffer extends _IntBuffer {
-  Int16Buffer([int initialLength = 0]) : super(Int16List(initialLength));
-
-  @override
-  Int16List _createBuffer(int size) => Int16List(size);
-}
-
-class Uint32Buffer extends _IntBuffer {
-  Uint32Buffer([int initialLength = 0]) : super(Uint32List(initialLength));
-
-  @override
-  Uint32List _createBuffer(int size) => Uint32List(size);
-}
-
-class Int32Buffer extends _IntBuffer {
-  Int32Buffer([int initialLength = 0]) : super(Int32List(initialLength));
-
-  @override
-  Int32List _createBuffer(int size) => Int32List(size);
-}
-
-class Uint64Buffer extends _IntBuffer {
-  Uint64Buffer([int initialLength = 0]) : super(Uint64List(initialLength));
-
-  @override
-  Uint64List _createBuffer(int size) => Uint64List(size);
-}
-
-class Int64Buffer extends _IntBuffer {
-  Int64Buffer([int initialLength = 0]) : super(Int64List(initialLength));
-
-  @override
-  Int64List _createBuffer(int size) => Int64List(size);
-}
-
-class Float32Buffer extends _FloatBuffer {
-  Float32Buffer([int initialLength = 0]) : super(Float32List(initialLength));
-
-  @override
-  Float32List _createBuffer(int size) => Float32List(size);
-}
-
-class Float64Buffer extends _FloatBuffer {
-  Float64Buffer([int initialLength = 0]) : super(Float64List(initialLength));
-
-  @override
-  Float64List _createBuffer(int size) => Float64List(size);
-}
-
-class Int32x4Buffer extends _TypedDataBuffer<Int32x4> {
-  static final Int32x4 _zero = Int32x4(0, 0, 0, 0);
-
-  Int32x4Buffer([int initialLength = 0]) : super(Int32x4List(initialLength));
-
-  @override
-  Int32x4 get _defaultValue => _zero;
-
-  @override
-  Int32x4List _createBuffer(int size) => Int32x4List(size);
-}
-
-class Float32x4Buffer extends _TypedDataBuffer<Float32x4> {
-  Float32x4Buffer([int initialLength = 0])
-      : super(Float32x4List(initialLength));
-
-  @override
-  Float32x4 get _defaultValue => Float32x4.zero();
-
-  @override
-  Float32x4List _createBuffer(int size) => Float32x4List(size);
-}
-=======
-export 'src/typed_buffer.dart' hide TypedDataBuffer;
->>>>>>> e6524052
+export 'src/typed_buffer.dart' hide TypedDataBuffer;