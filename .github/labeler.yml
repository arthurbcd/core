--- conflicted
+++ resolved
@@ -4,12 +4,10 @@
   - changed-files:
       - any-glob-to-any-file: 'pkgs/args/**'
 
-<<<<<<< HEAD
-"package-crypto":
+"package:crypto":
   - changed-files:
       - any-glob-to-any-file: 'pkgs/crypto/**'
-=======
+
 "package:fixnum":
   - changed-files:
-      - any-glob-to-any-file: 'pkgs/fixnum/**'
->>>>>>> 0240a523
+      - any-glob-to-any-file: 'pkgs/fixnum/**'